from .igor_ibw import IgorIBWReader, IgorMatrixReader
from .AR_hdf5  import ARhdf5Reader
from .bruker_nano import BrukerAFMReader
from .gwyddion import GwyddionReader
from .axz import AxzReader
<<<<<<< HEAD
from .wsxm import WSxM1DReader, WSxM2DReader, WSxM3DReader

__all__ = ['IgorIBWReader', 'ARhdf5Reader', 'BrukerAFMReader', 'GwyddionReader', 'IgorMatrixReader', 'AxzReader',
           'WSxM1DReader', 'WSxM2DReader', 'WSxM3DReader']
all_readers = [IgorIBWReader, ARhdf5Reader, BrukerAFMReader, GwyddionReader, IgorMatrixReader, AxzReader,
               WSxM1DReader, WSxM2DReader, WSxM3DReader]
=======
from .mdt import MDTReader

__all__ = ['IgorIBWReader', 'ARhdf5Reader', 'BrukerAFMReader', 'GwyddionReader', 'IgorMatrixReader', 'AxzReader', 'MDTReader']
all_readers = [IgorIBWReader, ARhdf5Reader, BrukerAFMReader, GwyddionReader, IgorMatrixReader, AxzReader, MDTReader]
>>>>>>> a7adaad0
<|MERGE_RESOLUTION|>--- conflicted
+++ resolved
@@ -3,16 +3,10 @@
 from .bruker_nano import BrukerAFMReader
 from .gwyddion import GwyddionReader
 from .axz import AxzReader
-<<<<<<< HEAD
+from .mdt import MDTReader
 from .wsxm import WSxM1DReader, WSxM2DReader, WSxM3DReader
 
 __all__ = ['IgorIBWReader', 'ARhdf5Reader', 'BrukerAFMReader', 'GwyddionReader', 'IgorMatrixReader', 'AxzReader',
-           'WSxM1DReader', 'WSxM2DReader', 'WSxM3DReader']
+           'WSxM1DReader', 'WSxM2DReader', 'WSxM3DReader','MDTReader']
 all_readers = [IgorIBWReader, ARhdf5Reader, BrukerAFMReader, GwyddionReader, IgorMatrixReader, AxzReader,
-               WSxM1DReader, WSxM2DReader, WSxM3DReader]
-=======
-from .mdt import MDTReader
-
-__all__ = ['IgorIBWReader', 'ARhdf5Reader', 'BrukerAFMReader', 'GwyddionReader', 'IgorMatrixReader', 'AxzReader', 'MDTReader']
-all_readers = [IgorIBWReader, ARhdf5Reader, BrukerAFMReader, GwyddionReader, IgorMatrixReader, AxzReader, MDTReader]
->>>>>>> a7adaad0
+               WSxM1DReader, WSxM2DReader, WSxM3DReader,MDTReader]