from . import microscopy, SID, generic
from .microscopy import *
from .SID import *
from .generic import *
from .converters import *


<<<<<<< HEAD
all_readers = microscopy.all_readers + generic.all_readers + SID.all_readers + spectroscopy.all_readers
=======
__all__ = microscopy.__all__ + generic.__all__ + SID.__all__ + converters.__all__

all_readers = microscopy.all_readers + generic.all_readers + SID.all_readers + converters.all_readers
>>>>>>> 2cb2c0eb
<|MERGE_RESOLUTION|>--- conflicted
+++ resolved
@@ -5,10 +5,6 @@
 from .converters import *
 
 
-<<<<<<< HEAD
-all_readers = microscopy.all_readers + generic.all_readers + SID.all_readers + spectroscopy.all_readers
-=======
 __all__ = microscopy.__all__ + generic.__all__ + SID.__all__ + converters.__all__
 
-all_readers = microscopy.all_readers + generic.all_readers + SID.all_readers + converters.all_readers
->>>>>>> 2cb2c0eb
+all_readers = microscopy.all_readers + generic.all_readers + SID.all_readers + converters.all_readers + spectroscopy.all_readers