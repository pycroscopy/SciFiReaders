from codecs import open
import os
import setuptools

here = os.path.abspath(os.path.dirname(__file__))
with open(os.path.join(here, 'README.rst')) as f:
    long_description = f.read()

with open(os.path.join(here, 'SciFiReaders/__version__.py')) as f:
    __version__ = f.read().split("'")[1]

# TODO: Move requirements to requirements.txt
requirements = [  # basic
                'setuptools',
                'numpy',
                'toolz',  # dask installation failing without this
                'cytoolz',  # dask installation failing without this
                'dask>=2.20.0',
                'sidpy>=0.11.2',
                'numba==0.58; python_version < "3.10"',
                'numba>=0.59.0rc1; python_version >= "3.10"',
                'ipython>=7.1.0',
                'pyUSID',
<<<<<<< HEAD
                'mrcfile'
=======
                'gdown',
                'mrcfile',
>>>>>>> 3804f248
                # generic:
                # Reader specific ones go to extras
               ]

setuptools.setup(
    name='SciFiReaders',
    version=__version__,
    description='Tools for extracting data and metadata from scientific data '
                'files',
    long_description=long_description,
    classifiers=[
        'Development Status :: 3 - Alpha',
        'Environment :: Console',
        'Intended Audience :: Science/Research',
        'License :: OSI Approved :: MIT License',
        'Natural Language :: English',
        'Operating System :: OS Independent',
        'Programming Language :: Python :: 3',
        'Programming Language :: Python :: 3.9',
        'Programming Language :: Python :: 3.10',
        'Programming Language :: Python :: 3.11',
        'Programming Language :: Python :: 3.12',
        'Programming Language :: Python :: Implementation :: CPython',
        'Topic :: Scientific/Engineering :: Information Analysis'],
    keywords=['imaging', 'spectra', 'multidimensional', 'scientific'],
    packages=setuptools.find_packages(exclude=["*.tests", "*.tests.*", "tests.*",
                                               "tests"]),
    url='https://pycroscopy.github.io/SciFiReaders/about.html',
    license='MIT',
    author='Pycroscopy contributors',
    author_email='pycroscopy@gmail.com',
    install_requires=requirements,
    setup_requires=['pytest-runner'],
    tests_require=['pytest', 'pywget', 'hyperspy', 'pyUSID', 'gwyfile', 'gdown'],
    platforms=['Linux', 'Mac OSX', 'Windows 11/10/8.1/8/7'],
    # package_data={'sample':['dataset_1.dat']}
    test_suite='pytest',
    # dependency='',
    # dependency_links=[''],
    include_package_data=True,
    # https://setuptools.readthedocs.io/en/latest/setuptools.html#declaring-dependencies
    extras_require={
        'hyperspy':  ["hyperspy"],
        'igor2': ["igor2"],
        "gwyddion": ["gwyfile"],
        'sid': ['pyUSID', 'pyNSID'],
        'image': ['pillow', 'tifffile']
    },
)<|MERGE_RESOLUTION|>--- conflicted
+++ resolved
@@ -21,12 +21,8 @@
                 'numba>=0.59.0rc1; python_version >= "3.10"',
                 'ipython>=7.1.0',
                 'pyUSID',
-<<<<<<< HEAD
-                'mrcfile'
-=======
                 'gdown',
                 'mrcfile',
->>>>>>> 3804f248
                 # generic:
                 # Reader specific ones go to extras
                ]
